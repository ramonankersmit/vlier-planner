--- conflicted
+++ resolved
@@ -11,12 +11,8 @@
 from typing import Any, Dict, List, Optional, Tuple, Union
 from urllib.parse import quote
 
-<<<<<<< HEAD
 from fastapi import Body, FastAPI, File, HTTPException, UploadFile
-=======
-from fastapi import FastAPI, UploadFile, File, HTTPException
 from pydantic import BaseModel
->>>>>>> 99f70b4a
 from fastapi.middleware.cors import CORSMiddleware
 from fastapi.responses import FileResponse, HTMLResponse
 from fastapi.staticfiles import StaticFiles
@@ -49,8 +45,7 @@
         extract_rows_from_pdf,
     )
 
-try:  # pragma: no cover - fallback for legacy execution styles
-<<<<<<< HEAD
+try:
     from .study_guides import (
         StudyGuide,
         StudyGuideVersion,
@@ -72,13 +67,13 @@
         read_pending_parse,
         write_pending_parse,
     )
-=======
+
+try:
     from .version import APP_VERSION
     from . import updater
 except ImportError:  # pragma: no cover
     from version import APP_VERSION  # type: ignore
     import updater  # type: ignore
->>>>>>> 99f70b4a
 
 app = FastAPI(title="Vlier Planner API")
 
