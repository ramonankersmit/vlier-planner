from __future__ import annotations

import logging
import os
import sys
import threading
import webbrowser
from copy import deepcopy
from pathlib import Path
from typing import Any

import uvicorn
from uvicorn.config import LOGGING_CONFIG

LOG_HANDLER_NAME = "vlier-planner-file"
LOG_LEVEL_ENV_VAR = "VLIER_LOG_LEVEL"
<<<<<<< HEAD
FILE_FORMAT = "%(asctime)s [%(levelname)s] %(name)s: %(message)s"


_FILE_HANDLER_SETTINGS: dict[str, Any] | None = None
=======
>>>>>>> 1264fb48


def _get_configured_log_level(default: int = logging.WARNING) -> int:
    """Resolve the desired log level from the environment."""

    value = os.getenv(LOG_LEVEL_ENV_VAR)
    if not value:
        return default

    value = value.strip()
    if not value:
        return default

    # Allow numeric levels ("10") as well as textual levels ("DEBUG").
    try:
        numeric_level = int(value)
    except ValueError:
        level_name = value.upper()
        resolved = getattr(logging, level_name, None)
        if isinstance(resolved, int):
            return resolved
        return default
    else:
        return numeric_level


def _default_log_path() -> Path:
    override = os.getenv("VLIER_LOG_FILE")
    if override:
        return Path(override).expanduser()

    if getattr(sys, "frozen", False):
        exe_path = Path(sys.executable).resolve()
        return exe_path.parent / "vlier-planner.log"

    return Path(__file__).resolve().parent / "vlier-planner.log"


def _store_file_handler_settings(path: Path, level: int) -> None:
    global _FILE_HANDLER_SETTINGS
    _FILE_HANDLER_SETTINGS = {"path": path, "level": level}


def _configure_logging() -> None:
    root_logger = logging.getLogger()
    for handler in root_logger.handlers:
        if getattr(handler, "name", "") == LOG_HANDLER_NAME:
            if isinstance(handler, logging.FileHandler):
                _store_file_handler_settings(Path(handler.baseFilename), handler.level)
            return

    log_path = _default_log_path()
    try:
        log_path.parent.mkdir(parents=True, exist_ok=True)
        file_handler = logging.FileHandler(log_path, encoding="utf-8")
    except Exception as exc:  # pragma: no cover - afhankelijk van IO
        logging.getLogger(__name__).warning("Kon logbestand niet initialiseren: %s", exc)
        return

    file_handler.set_name(LOG_HANDLER_NAME)
    log_level = _get_configured_log_level()

    file_handler.setLevel(log_level)
<<<<<<< HEAD
    file_handler.setFormatter(logging.Formatter(FILE_FORMAT))
=======
    file_handler.setFormatter(
        logging.Formatter("%(asctime)s [%(levelname)s] %(name)s: %(message)s")
    )
>>>>>>> 1264fb48
    root_logger.addHandler(file_handler)
    if root_logger.level > log_level:
        root_logger.setLevel(log_level)

    _store_file_handler_settings(log_path, log_level)
    logging.getLogger(__name__).info("Logbestand: %s", log_path)


def get_uvicorn_log_config() -> dict[str, Any]:
    """Return a logging configuration that avoids isatty() calls in Uvicorn."""

    log_config: dict[str, Any] = deepcopy(LOGGING_CONFIG)
    formatters = log_config.get("formatters", {})

    for formatter_name in ("default", "access"):
        formatter = formatters.get(formatter_name)
        if isinstance(formatter, dict):
            # Ensure Uvicorn does not call isatty() on replaced stdio streams.
            formatter = {**formatter, "use_colors": False}
            formatters[formatter_name] = formatter

<<<<<<< HEAD
    if _FILE_HANDLER_SETTINGS is not None:
        formatters.setdefault(
            "vlier-planner-file",
            {"()": "logging.Formatter", "fmt": FILE_FORMAT},
        )

        handlers = log_config.setdefault("handlers", {})
        handlers[LOG_HANDLER_NAME] = {
            "class": "logging.FileHandler",
            "formatter": "vlier-planner-file",
            "filename": str(_FILE_HANDLER_SETTINGS["path"]),
            "encoding": "utf-8",
            "level": logging.getLevelName(_FILE_HANDLER_SETTINGS["level"]),
        }

        loggers_config = log_config.setdefault("loggers", {})
        for logger_name in ("uvicorn", "uvicorn.access"):
            logger_cfg = loggers_config.get(logger_name)
            if isinstance(logger_cfg, dict):
                logger_handlers = logger_cfg.setdefault("handlers", [])
                if LOG_HANDLER_NAME not in logger_handlers:
                    logger_handlers.append(LOG_HANDLER_NAME)

        uvicorn_error_logger = loggers_config.setdefault("uvicorn.error", {"level": "INFO"})
        error_handlers = uvicorn_error_logger.setdefault("handlers", ["default"])
        if LOG_HANDLER_NAME not in error_handlers:
            error_handlers.append(LOG_HANDLER_NAME)

=======
>>>>>>> 1264fb48
    return log_config


# Ensure the backend knows it should serve the built frontend before it is imported
os.environ.setdefault("SERVE_FRONTEND", "1")
_configure_logging()

from backend import app as backend_app

FALSE_VALUES = {"0", "false", "no", "off"}


def should_enable(value: str | None, default: bool = True) -> bool:
    if value is None:
        return default
    return value.strip().lower() not in FALSE_VALUES


def open_browser(host: str, port: int) -> None:
    url = f"http://{host}:{port}"
    threading.Timer(1.0, webbrowser.open, args=(url, 2)).start()


def main() -> None:
    base_dir = Path(__file__).resolve().parent
    os.chdir(base_dir)

    host = os.getenv("VLIER_HOST", "127.0.0.1")
    port = int(os.getenv("VLIER_PORT", "8000"))

    if should_enable(os.getenv("VLIER_OPEN_BROWSER")):
        open_browser(host, port)

    uvicorn.run(
        backend_app.app,
        host=host,
        port=port,
        log_level=os.getenv("UVICORN_LOG_LEVEL", "info"),
        log_config=get_uvicorn_log_config(),
    )


if __name__ == "__main__":
    main()<|MERGE_RESOLUTION|>--- conflicted
+++ resolved
@@ -14,14 +14,8 @@
 
 LOG_HANDLER_NAME = "vlier-planner-file"
 LOG_LEVEL_ENV_VAR = "VLIER_LOG_LEVEL"
-<<<<<<< HEAD
 FILE_FORMAT = "%(asctime)s [%(levelname)s] %(name)s: %(message)s"
-
-
 _FILE_HANDLER_SETTINGS: dict[str, Any] | None = None
-=======
->>>>>>> 1264fb48
-
 
 def _get_configured_log_level(default: int = logging.WARNING) -> int:
     """Resolve the desired log level from the environment."""
@@ -84,13 +78,7 @@
     log_level = _get_configured_log_level()
 
     file_handler.setLevel(log_level)
-<<<<<<< HEAD
     file_handler.setFormatter(logging.Formatter(FILE_FORMAT))
-=======
-    file_handler.setFormatter(
-        logging.Formatter("%(asctime)s [%(levelname)s] %(name)s: %(message)s")
-    )
->>>>>>> 1264fb48
     root_logger.addHandler(file_handler)
     if root_logger.level > log_level:
         root_logger.setLevel(log_level)
@@ -112,7 +100,6 @@
             formatter = {**formatter, "use_colors": False}
             formatters[formatter_name] = formatter
 
-<<<<<<< HEAD
     if _FILE_HANDLER_SETTINGS is not None:
         formatters.setdefault(
             "vlier-planner-file",
@@ -141,8 +128,6 @@
         if LOG_HANDLER_NAME not in error_handlers:
             error_handlers.append(LOG_HANDLER_NAME)
 
-=======
->>>>>>> 1264fb48
     return log_config
 
 
