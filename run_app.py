--- conflicted
+++ resolved
@@ -31,13 +31,9 @@
 
 LOG_HANDLER_NAME = "vlier-planner-file"
 LOG_LEVEL_ENV_VAR = "VLIER_LOG_LEVEL"
-<<<<<<< HEAD
 TRAY_THREAD_NAME = "vlier-planner-tray"
-
-=======
 FILE_FORMAT = "%(asctime)s [%(levelname)s] %(name)s: %(message)s"
 _FILE_HANDLER_SETTINGS: dict[str, Any] | None = None
->>>>>>> b777baf9
 
 def _get_configured_log_level(default: int = logging.WARNING) -> int:
     """Resolve the desired log level from the environment."""
