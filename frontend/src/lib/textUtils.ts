const BULLET_RE = /[•●◦▪▫]/g;
const NUMBER_OPGAVEN_SPLIT_RE = /\b\d+\s+(?=Opgaven\b)/gi;
const VOORKENNIS_HEADING_RE = /Voorkennis/gi;
const BASE_SPLIT_RE = /[;\r\n]/;
const VERB_AFTER_COMMA_WORDS = [
  "bestudeer",
  "bestuderen",
  "leer",
  "leren",
  "maak",
  "maken",
  "werk",
  "werken",
  "herhaal",
  "herhalen",
  "oefen",
  "oefenen",
  "lees",
  "lezen",
  "samenvat",
  "samenvatten",
  "bekijk",
  "bekijken",
  "schrijf",
  "schrijven",
  "afrond",
  "afronden",
  "afmaak",
  "afmaken",
  "voorbereid",
  "voorbereiden",
  "doe",
  "doen",
  "inlever",
  "inleveren",
  "invul",
  "invullen",
  "bespreek",
  "bespreken",
  "analyseer",
  "analyseren",
  "onderzoek",
  "onderzoeken",
  "present",
  "presenteren",
];
const VERB_WORD_RE = new RegExp(
  `\\b(?:${VERB_AFTER_COMMA_WORDS.join("|")})\\b`,
  "gi"
);
const TRAILING_VERB_SEPARATOR_RE = /\s*(?:,|\ben\b|\bof\b|&|\+|\/|-)\s*$/i;

function stripTrailingVerbSeparator(value: string): string {
  let current = value;
  while (current) {
    const next = current.replace(TRAILING_VERB_SEPARATOR_RE, "");
    if (next === current) {
      break;
    }
    current = next;
  }
  return current.trim();
}

function splitOnHomeworkVerbs(value: string): string[] {
  const trimmed = value.trim();
  if (!trimmed) return [];

  VERB_WORD_RE.lastIndex = 0;
  let match: RegExpExecArray | null;
  let verbCount = 0;
  let lastIndex = 0;
  const parts: string[] = [];

  while ((match = VERB_WORD_RE.exec(trimmed)) !== null) {
    verbCount += 1;
    if (verbCount === 1) continue;

    const beforeVerb = trimmed.slice(lastIndex, match.index);
    const cleaned = stripTrailingVerbSeparator(beforeVerb);
    if (cleaned) {
      parts.push(cleaned);
    }
    lastIndex = match.index;
  }

  const remainder = trimmed.slice(lastIndex).trim();
  if (verbCount <= 1) {
    return remainder ? [remainder] : [];
  }
  if (remainder) {
    parts.push(remainder);
  }
  return parts;
}
const KEYWORD_PATTERNS = [
  "Opg\\.?\\s*\\d+(?:\\.\\d+)*[a-z]?",
  "Opgaven\\s+\\d+",
  "Opdrachten?\\s+\\d+",
  "Par(?:agraaf)?\\s+\\d+[a-z]?",
  "Hoofdstuk\\s+\\d+",
  "Bl(?:z|ad)\\.?\\s*\\d+",
  "§\\s*\\d+",
  "Voorkennis(?:\\s*[:\-])?",
];

type KeywordRule = {
  occurrence: RegExp;
};

const KEYWORD_RULES: KeywordRule[] = KEYWORD_PATTERNS.map((pattern) => ({
  occurrence: new RegExp(pattern, "gi"),
}));

function splitOnKeywordRule(value: string, rule: KeywordRule): string[] {
  const trimmed = value.trim();
  if (!trimmed) return [];

  rule.occurrence.lastIndex = 0;
  const matches = Array.from(trimmed.matchAll(rule.occurrence));
  if (matches.length < 2) {
    return [trimmed];
  }

  const prefix = trimmed.slice(0, matches[0].index ?? 0).trim();
  const pieces: string[] = [];

  for (let index = 0; index < matches.length; index += 1) {
    const start = matches[index].index ?? 0;
    const end = matches[index + 1]?.index ?? trimmed.length;
    const chunk = trimmed.slice(start, end).trim();
    const combined = prefix ? `${prefix} ${chunk}` : chunk;
    const cleaned = stripTrailingVerbSeparator(combined)
      .replace(/\s+/g, " ")
      .trim();
    if (cleaned) {
      pieces.push(cleaned);
    }
  }

  return pieces.length > 0 ? pieces : [trimmed];
}

function insertLineBreakBeforeVoorkennis(value: string): string {
  VOORKENNIS_HEADING_RE.lastIndex = 0;
  return value.replace(
    VOORKENNIS_HEADING_RE,
    (match, offset: number, fullString: string) => {
      if (offset === 0) {
        return match;
      }
      const previousChar = fullString[offset - 1];
      if (previousChar === "\n" || previousChar === "\r" || previousChar === ";") {
        return match;
      }
      return `\n${match}`;
    }
  );
}

export function splitHomeworkItems(raw?: string | null): string[] {
  if (!raw) return [];
  const sanitized = insertLineBreakBeforeVoorkennis(
<<<<<<< HEAD
    raw
      .replace(BULLET_RE, "\n")
      .replace(
        NUMBER_OPGAVEN_SPLIT_RE,
        (match) => `${match.trimEnd()}\n`
      )
=======
    raw.replace(BULLET_RE, "\n").replace(NUMBER_OPGAVEN_SPLIT_RE, "\n")
>>>>>>> cdf6e9de
  );
  const initialParts = sanitized
    .split(BASE_SPLIT_RE)
    .map((part) => part.trim())
    .filter((part) => part.length > 0);

  const expanded = initialParts.flatMap((part) => {
    const verbSegments = splitOnHomeworkVerbs(part);
    return verbSegments.flatMap((segment) => {
      let keywordSegments = [segment];
      for (const rule of KEYWORD_RULES) {
        keywordSegments = keywordSegments.flatMap((piece) =>
          splitOnKeywordRule(piece, rule)
        );
      }
      return keywordSegments;
    });
  });

  const normalized = expanded
    .map((part) => part.replace(/\s+/g, " ").trim())
    .filter((part) => part.length > 0);

  const seen = new Set<string>();
  const result: string[] = [];
  for (const item of normalized) {
    if (seen.has(item)) continue;
    seen.add(item);
    result.push(item);
  }
  return result;
}<|MERGE_RESOLUTION|>--- conflicted
+++ resolved
@@ -161,16 +161,7 @@
 export function splitHomeworkItems(raw?: string | null): string[] {
   if (!raw) return [];
   const sanitized = insertLineBreakBeforeVoorkennis(
-<<<<<<< HEAD
-    raw
-      .replace(BULLET_RE, "\n")
-      .replace(
-        NUMBER_OPGAVEN_SPLIT_RE,
-        (match) => `${match.trimEnd()}\n`
-      )
-=======
     raw.replace(BULLET_RE, "\n").replace(NUMBER_OPGAVEN_SPLIT_RE, "\n")
->>>>>>> cdf6e9de
   );
   const initialParts = sanitized
     .split(BASE_SPLIT_RE)
