--- conflicted
+++ resolved
@@ -183,7 +183,6 @@
   if (!r.ok) {
     throw new Error(`preview_doc failed: ${r.status}`);
   }
-<<<<<<< HEAD
   return (await r.json()) as DocPreview;
 }
 
@@ -271,8 +270,6 @@
     throw new Error(`create_review failed: ${r.status}`);
   }
   return (await r.json()) as ReviewDraft;
-=======
-  return r.json();
 }
 
 export type UpdateCheckResponse = {
@@ -302,5 +299,4 @@
     const message = await response.text();
     throw new Error(`update_install failed: ${response.status} – ${message}`);
   }
->>>>>>> 99f70b4a
 }