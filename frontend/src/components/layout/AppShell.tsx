--- conflicted
+++ resolved
@@ -3,12 +3,8 @@
 import { Coffee } from "lucide-react";
 import packageJson from "../../../package.json";
 import { useAppStore } from "../../app/store";
-<<<<<<< HEAD
-import { LOGO_IMAGE, PUBLIC_ASSETS } from "../../assets/images";
+import { PUBLIC_LOGO } from "../../assets/images";
 import { useOnboardingTour } from "../OnboardingTour";
-=======
-import { PUBLIC_LOGO } from "../../assets/images";
->>>>>>> ac98e4e6
 
 const clamp01 = (value: number) => Math.min(1, Math.max(0, value));
 
