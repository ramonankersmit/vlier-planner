import React from "react";
import { NavLink } from "react-router-dom";
import { Coffee } from "lucide-react";
import packageJson from "../../../package.json";
import { useAppStore } from "../../app/store";
import { LOGO_IMAGE, PUBLIC_ASSETS } from "../../assets/images";

const clamp01 = (value: number) => Math.min(1, Math.max(0, value));

const hexToRgba = (color: string, alpha: number) => {
  const match = color.match(/^#?([0-9a-f]{6})$/i);
  if (!match) {
    return color;
  }
  const hex = match[1];
  const r = parseInt(hex.slice(0, 2), 16);
  const g = parseInt(hex.slice(2, 4), 16);
  const b = parseInt(hex.slice(4, 6), 16);
  const normalized = clamp01(alpha);
  const roundedAlpha = Math.round(normalized * 100) / 100;
  return `rgba(${r}, ${g}, ${b}, ${roundedAlpha})`;
};

export default function AppShell({ children }: { children: React.ReactNode }) {
  const theme = useAppStore((state) => state.theme);
  const backgroundImage = useAppStore((state) => state.backgroundImage);
  const surfaceOpacity = useAppStore((state) => state.surfaceOpacity);
  const appVersion = packageJson.version ?? "0.0.0";

  const themeStyle = React.useMemo(() => {
    const surfaceAlpha = clamp01(surfaceOpacity / 100);
    const resolvedSurface = hexToRgba(theme.surface, surfaceAlpha);
    const base = {
      "--app-background": theme.background,
      "--app-surface": resolvedSurface,
      "--app-accent": theme.accent,
      "--app-text": theme.text,
      "--app-muted": theme.muted,
      "--app-border": theme.border,
      "--app-accent-text": theme.accentText,
    } as React.CSSProperties;
    if (backgroundImage) {
      base.backgroundImage = `url(${backgroundImage})`;
      base.backgroundSize = "cover";
      base.backgroundRepeat = "no-repeat";
      base.backgroundPosition = "center";
      base.backgroundAttachment = "fixed";
    } else {
      base.backgroundImage = "none";
      base.backgroundSize = "auto";
      base.backgroundRepeat = "repeat";
      base.backgroundPosition = "left top";
      base.backgroundAttachment = "scroll";
    }
    return base;
  }, [theme, backgroundImage, surfaceOpacity]);

  const headerBackground = React.useMemo(() => {
    const surfaceAlpha = clamp01(surfaceOpacity / 100);
    const headerAlpha = clamp01(surfaceAlpha * 0.6 + 0.2);
    return hexToRgba(theme.surface, headerAlpha);
  }, [theme.surface, surfaceOpacity]);

  const navigationLinks = React.useMemo(
    () => [
      { to: "/", label: "Weekoverzicht" },
      { to: "/matrix", label: "Matrix overzicht" },
      { to: "/deadlines", label: "Belangrijke events" },
      { to: "/uploads", label: "Uploads" },
      { to: "/uitleg", label: "Uitleg" },
      { to: "/settings", label: "Settings" },
    ],
    [],
  );

  const linkBase = "rounded-md border px-3 py-1 text-sm transition-colors theme-border";
  const resolveLinkClassName = React.useCallback(
    (isActive: boolean) =>
      `${linkBase} ${isActive ? "theme-accent" : "theme-surface theme-text"}`,
    [],
  );

  const handleLogoError = React.useCallback((event: React.SyntheticEvent<HTMLImageElement>) => {
    const target = event.currentTarget;
    if (target.src === LOGO_IMAGE.src) {
      return;
    }
    target.src = LOGO_IMAGE.src;
  }, []);
  return (
    <div className="min-h-screen theme-app" style={themeStyle}>
      <header
        className="sticky top-0 z-20 border-b backdrop-blur theme-border theme-surface"
        style={{ backgroundColor: headerBackground }}
      >
        <div className="mx-auto flex max-w-6xl items-center gap-3 px-4 py-3">
          <div className="flex items-center gap-2">
            <img
              src={PUBLIC_ASSETS.logo}
              alt="Het Vlier Studiewijzer Planner"
              className="h-11 w-11 rounded-xl border border-white/40 bg-white/95 p-1 object-contain shadow-sm"
<<<<<<< HEAD
              onError={(event) => {
                const target = event.currentTarget;
                if (target.src === LOGO_IMAGE.src) {
                  return;
                }
                target.src = LOGO_IMAGE.src;
              }}
=======
              onError={handleLogoError}
>>>>>>> a676e57f
            />
            <div className="text-xl font-semibold theme-text">Het Vlier Studiewijzer Planner</div>
          </div>
          <nav className="ml-auto flex gap-1">
            {navigationLinks.map((link) => (
              <NavLink key={link.to} to={link.to} className={({ isActive }) => resolveLinkClassName(isActive)}>
                {link.label}
              </NavLink>
            ))}
          </nav>
        </div>
      </header>
      <main className="mx-auto max-w-6xl px-4 py-6">
        <div className="rounded-2xl border theme-border theme-surface p-6 shadow-sm">
          {children}
        </div>
      </main>
      <footer className="mx-auto max-w-6xl px-4 py-5 text-xs text-[var(--app-muted)]">
        <div className="flex flex-wrap items-center gap-2">
          <span>© {new Date().getFullYear()} Het Vlier Studiewijzer Planner</span>
          <span>·</span>
          <span>versie {appVersion}</span>
          <span>·</span>
          <span>made by Ramon Ankersmit</span>
          <span>·</span>
          <a
            href="https://buymeacoffee.com/ramonankersmit"
            target="_blank"
            rel="noreferrer noopener"
            className="inline-flex items-center gap-1 rounded-full border border-transparent px-2 py-1 transition-colors hover:border-[var(--app-border)] hover:text-[var(--app-text)] focus-visible:outline-none focus-visible:ring-2 focus-visible:ring-[var(--app-border)]"
          >
            <Coffee size={14} aria-hidden="true" />
            <span>Trakteer op koffie</span>
          </a>
        </div>
      </footer>
    </div>
  );
}<|MERGE_RESOLUTION|>--- conflicted
+++ resolved
@@ -99,7 +99,6 @@
               src={PUBLIC_ASSETS.logo}
               alt="Het Vlier Studiewijzer Planner"
               className="h-11 w-11 rounded-xl border border-white/40 bg-white/95 p-1 object-contain shadow-sm"
-<<<<<<< HEAD
               onError={(event) => {
                 const target = event.currentTarget;
                 if (target.src === LOGO_IMAGE.src) {
@@ -107,9 +106,6 @@
                 }
                 target.src = LOGO_IMAGE.src;
               }}
-=======
-              onError={handleLogoError}
->>>>>>> a676e57f
             />
             <div className="text-xl font-semibold theme-text">Het Vlier Studiewijzer Planner</div>
           </div>
