--- conflicted
+++ resolved
@@ -630,46 +630,12 @@
         const resolvedWeeks: { sourceWeek: number; week: number; isoYear: number; weekId: string }[] = [];
         const seenWeekIds = new Set<string>();
         for (const sourceWeek of uniqueWeeks) {
-<<<<<<< HEAD
-          let { week: canonicalWeek, isoYear } = resolveWeekIdentifier(sourceWeek, {
-=======
           const { week: canonicalWeek, isoYear } = resolveWeekIdentifier(sourceWeek, {
->>>>>>> f965f218
             schooljaar: doc.schooljaar,
             candidateDates,
             today,
           });
-<<<<<<< HEAD
-          const wrapPair =
-            (sourceWeek <= 5 && canonicalWeek >= 50) ||
-            (sourceWeek >= 50 && canonicalWeek <= 5);
-          const diff = sourceWeek - canonicalWeek;
-          if (!wrapPair && Math.abs(diff) > 0 && Math.abs(diff) <= 2) {
-            const steps = Math.abs(diff);
-            let cursor = { week: canonicalWeek, isoYear };
-            for (let step = 0; step < steps; step += 1) {
-              cursor = diff > 0
-                ? advanceIsoWeek(cursor.week, cursor.isoYear)
-                : retreatIsoWeek(cursor.week, cursor.isoYear);
-            }
-            canonicalWeek = cursor.week;
-            isoYear = cursor.isoYear;
-          }
-          let weekId = makeWeekId(isoYear, canonicalWeek);
-          if (seenWeekIds.has(weekId) && resolvedWeeks.length > 0) {
-            let cursor = resolvedWeeks[resolvedWeeks.length - 1];
-            let guard = 0;
-            while (seenWeekIds.has(weekId) && guard < 60) {
-              cursor = advanceIsoWeek(cursor.week, cursor.isoYear);
-              canonicalWeek = cursor.week;
-              isoYear = cursor.isoYear;
-              weekId = makeWeekId(cursor.isoYear, cursor.week);
-              guard += 1;
-            }
-          }
-=======
           const weekId = makeWeekId(isoYear, canonicalWeek);
->>>>>>> f965f218
           if (seenWeekIds.has(weekId)) {
             continue;
           }
