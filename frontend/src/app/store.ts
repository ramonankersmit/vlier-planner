--- conflicted
+++ resolved
@@ -1727,11 +1727,7 @@
     }),
     {
       name: "vlier-planner-state",
-<<<<<<< HEAD
       version: 6,
-=======
-      version: 5,
->>>>>>> 180da8c6
       partialize: (state) => ({
         docs: state.docs,
         docRows: state.docRows,
@@ -1768,7 +1764,6 @@
         }
         if (version >= 5) {
           const state = persistedState as State;
-<<<<<<< HEAD
           const withDefaults = {
             ...state,
             matrixPeriode: state.matrixPeriode ?? "ALLE",
@@ -1777,15 +1772,11 @@
           };
           const presets = createThemePresets(withDefaults.themePresets);
           const resolved = resolveActiveThemeState(presets, withDefaults.activeThemeId);
-=======
-          const presets = createThemePresets(state.themePresets);
-          const resolved = resolveActiveThemeState(presets, state.activeThemeId);
           const normalizedVacations = sortVacations(
             Array.isArray(state.schoolVacations)
               ? state.schoolVacations.map((entry) => ({ ...entry, active: entry.active ?? true }))
               : []
           );
->>>>>>> 180da8c6
           return {
             ...withDefaults,
             themePresets: resolved.presets,
@@ -1888,11 +1879,9 @@
           theme: resolved.theme,
           backgroundImage: resolved.backgroundImage,
           surfaceOpacity: resolved.surfaceOpacity,
-<<<<<<< HEAD
           matrixPeriode: legacy.matrixPeriode ?? "ALLE",
           weekPeriode: legacy.weekPeriode ?? "ALLE",
           eventsPeriode: legacy.eventsPeriode ?? "ALLE",
-=======
         } as State;
         const normalizedVacations = sortVacations(
           Array.isArray(migrated.schoolVacations)
@@ -1907,7 +1896,6 @@
             migrated.docRows ?? {},
             normalizedVacations
           ),
->>>>>>> 180da8c6
         };
       },
     }
