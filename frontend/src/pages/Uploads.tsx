import React from "react";
import { Info, FileText, Trash2, XCircle } from "lucide-react";
import type { DocRecord } from "../app/store";
import { useAppStore, hydrateDocRowsFromApi } from "../app/store";
import type { DocRow } from "../lib/api";
import { apiUploadDoc, apiDeleteDoc } from "../lib/api";
import { parseIsoDate } from "../lib/calendar";
import { useDocumentPreview } from "../components/DocumentPreviewProvider";

type Filters = {
  vak: string;
  niveau: string;
  leerjaar: string;
  periode: string;
};

type WeekSegment = { start: number; end: number };

function isValidWeek(value: unknown): value is number {
  return typeof value === "number" && Number.isFinite(value) && value >= 1 && value <= 53;
}

function expandWeeksFromMeta(doc: DocRecord): number[] {
  const start = isValidWeek(doc.beginWeek) ? doc.beginWeek : undefined;
  const end = isValidWeek(doc.eindWeek) ? doc.eindWeek : undefined;
  if (start === undefined || end === undefined) {
    return [];
  }
  const weeks: number[] = [];
  if (start <= end) {
    for (let wk = start; wk <= end; wk++) {
      weeks.push(wk);
    }
    return weeks;
  }
  for (let wk = start; wk <= 53; wk++) {
    weeks.push(wk);
  }
  for (let wk = 1; wk <= end; wk++) {
    weeks.push(wk);
  }
  return weeks;
}

function groupWeeks(sortedWeeks: number[]): WeekSegment[] {
  if (!sortedWeeks.length) {
    return [];
  }
  const segments: WeekSegment[] = [];
  let start = sortedWeeks[0];
  let prev = sortedWeeks[0];
  for (let i = 1; i < sortedWeeks.length; i++) {
    const current = sortedWeeks[i];
    if (current === prev + 1) {
      prev = current;
      continue;
    }
    segments.push({ start, end: prev });
    start = current;
    prev = current;
  }
  segments.push({ start, end: prev });
  return segments;
}

function formatSegments(segments: WeekSegment[]): string {
  if (!segments.length) {
    return "";
  }
  return segments
    .map((segment) =>
      segment.start === segment.end ? `${segment.start}` : `${segment.start}–${segment.end}`
    )
    .join(" · ");
}

function computeDocWeekInfo(doc: DocRecord, rows?: DocRow[]) {
  const weekSet = new Set<number>();
  rows?.forEach((row) => {
    if (isValidWeek(row.week)) {
      weekSet.add(row.week);
    }
  });

  if (!weekSet.size) {
    expandWeeksFromMeta(doc).forEach((wk) => weekSet.add(wk));
  } else {
    [doc.beginWeek, doc.eindWeek].forEach((wk) => {
      if (isValidWeek(wk)) {
        weekSet.add(wk);
      }
    });
  }

  const sortedWeeks = Array.from(weekSet)
    .filter(isValidWeek)
    .sort((a, b) => a - b);

  const segments = groupWeeks(sortedWeeks);

  let orderedSegments = segments;
  const begin = isValidWeek(doc.beginWeek) ? doc.beginWeek : undefined;
  if (begin !== undefined && segments.length > 1) {
    const hasLowerThanBegin = sortedWeeks.some((wk) => wk < begin);
    if (hasLowerThanBegin) {
      const beginIdx = segments.findIndex((segment) => begin >= segment.start && begin <= segment.end);
      if (beginIdx > 0) {
        orderedSegments = [...segments.slice(beginIdx), ...segments.slice(0, beginIdx)];
      }
    }
  }

  const label = formatSegments(orderedSegments);

  return {
    weeks: sortedWeeks,
    label,
  };
}

function formatWeekSet(weeks: Iterable<number>): string {
  const unique = Array.from(new Set(Array.from(weeks).filter(isValidWeek))).sort((a, b) => a - b);
  return unique.length ? formatSegments(groupWeeks(unique)) : "—";
}

function useMetadata(docs: DocRecord[], docRows: Record<string, DocRow[]>) {
  const vakken = Array.from(new Set(docs.map((d) => d.vak))).sort();
  const niveaus = Array.from(new Set(docs.map((d) => d.niveau))).sort() as string[];
  const leerjaren = Array.from(new Set(docs.map((d) => d.leerjaar))).sort();
  const periodes = Array.from(new Set(docs.map((d) => d.periode))).sort((a, b) => a - b);
  const overallWeeks = new Set<number>();
  docs.forEach((doc) => {
    const info = computeDocWeekInfo(doc, docRows[doc.fileId]);
    info.weeks.forEach((wk) => overallWeeks.add(wk));
  });
  const weekBereik = formatWeekSet(overallWeeks);
  return { vakken, niveaus, leerjaren, periodes, weekBereik };
}

export default function Uploads() {
  // Globale docs + acties uit de store
  const { docs, addDoc, removeDoc, setDocEnabled, docRows } = useAppStore();
  const { openPreview } = useDocumentPreview();

  // Lokale UI state
  const [filters, setFilters] = React.useState<Filters>({
    vak: "",
    niveau: "",
    leerjaar: "",
    periode: "",
  });
  const [detailDoc, setDetailDoc] = React.useState<DocRecord | null>(null);
  const [isUploading, setUploading] = React.useState(false);
  const [error, setError] = React.useState<string | null>(null);
  const [page, setPage] = React.useState(1);
  const pageSize = 10;

  const meta = useMetadata(docs, docRows);

  const reset = () =>
    setFilters({
      vak: "",
      niveau: "",
      leerjaar: "",
      periode: "",
    });

  const filtered = React.useMemo(() => {
    const matches = docs.filter((d) => {
      const byVak =
        !filters.vak || d.vak.toLowerCase().includes(filters.vak.trim().toLowerCase());
      const byNiv = !filters.niveau || d.niveau === (filters.niveau as any);
      const byLeer = !filters.leerjaar || d.leerjaar === filters.leerjaar;
      const byPer = !filters.periode || String(d.periode) === filters.periode;
      return byVak && byNiv && byLeer && byPer;
    });
    const getTime = (doc: DocRecord) => {
      if (!doc.uploadedAt) return 0;
      const direct = Date.parse(doc.uploadedAt);
      if (!Number.isNaN(direct)) {
        return direct;
      }
      const normalized = doc.uploadedAt.trim().replace(/Z$/, "+00:00");
      const fallback = Date.parse(normalized);
      return Number.isNaN(fallback) ? 0 : fallback;
    };
    return matches.sort((a, b) => getTime(b) - getTime(a));
  }, [docs, filters]);

  React.useEffect(() => {
    setPage(1);
  }, [filters.vak, filters.niveau, filters.leerjaar, filters.periode]);

  React.useEffect(() => {
    setPage(1);
  }, [docs.length]);

  const totalPages = filtered.length ? Math.ceil(filtered.length / pageSize) : 1;
  const clampedPage = Math.min(page, totalPages);
<<<<<<< HEAD

  React.useEffect(() => {
    if (clampedPage !== page) {
      setPage(clampedPage);
    }
  }, [clampedPage, page]);

=======

  React.useEffect(() => {
    if (clampedPage !== page) {
      setPage(clampedPage);
    }
  }, [clampedPage, page]);

>>>>>>> 6abb5d56
  const startIdx = (clampedPage - 1) * pageSize;
  const endIdx = Math.min(startIdx + pageSize, filtered.length);
  const visibleDocs = filtered.slice(startIdx, endIdx);

  async function handleUpload(ev: React.ChangeEvent<HTMLInputElement>) {
    const files = ev.target.files;
    if (!files?.length) return;
    setUploading(true);
    setError(null);
    const errors: string[] = [];
    for (const file of Array.from(files)) {
      try {
        const meta = await apiUploadDoc(file);
        // Voeg direct toe aan globale store → Settings/Belangrijke events/Matrix overzicht volgen automatisch
        addDoc(meta as any);
        await hydrateDocRowsFromApi(meta.fileId);
      } catch (e: any) {
        errors.push(`${file.name}: ${e?.message || "Upload mislukt"}`);
      }
    }
    if (errors.length) {
      setError(errors.join(" | "));
    }
    setUploading(false);
    ev.target.value = "";
  }

  async function handleDelete(doc: DocRecord) {
    const confirmed = window.confirm(
      `Weet je zeker dat je "${doc.bestand}" wilt verwijderen?`
    );
    if (!confirmed) return;
    try {
      await apiDeleteDoc(doc.fileId);
      removeDoc(doc.fileId); // verwijder uit globale store
    } catch (e: any) {
      console.warn(e);
      setError(e?.message || "Verwijderen mislukt");
    }
  }

  const toggleGebruik = (doc: DocRecord) => {
    setDocEnabled(doc.fileId, !doc.enabled);
  };

  React.useEffect(() => {
    if (!detailDoc) return;
    const hasRows = docRows[detailDoc.fileId]?.length;
    if (!hasRows) {
      hydrateDocRowsFromApi(detailDoc.fileId);
    }
  }, [detailDoc, docRows]);

  const detailRows: DocRow[] = React.useMemo(() => {
    if (!detailDoc) return [];
    return docRows[detailDoc.fileId] ?? [];
  }, [detailDoc, docRows]);

  const detailWeekInfo = React.useMemo(() => {
    if (!detailDoc) {
      return null;
    }
    return computeDocWeekInfo(detailDoc, detailRows);
  }, [detailDoc, detailRows]);

  const detailWeekFallback = React.useMemo(() => {
    if (!detailDoc) {
      return "—";
    }
    const begin = isValidWeek(detailDoc.beginWeek) ? `${detailDoc.beginWeek}` : "—";
    const end = isValidWeek(detailDoc.eindWeek) ? `${detailDoc.eindWeek}` : "—";
    return begin === "—" && end === "—" ? "—" : `wk ${begin}–${end}`;
  }, [detailDoc]);

  const aggregate = React.useMemo(() => {
    if (!detailDoc || !detailRows.length) {
      return null;
    }
    const weekSet = new Set<number>();
    const dateList: string[] = [];
    const deadlines = new Set<string>();
    const opdrachten = new Set<string>();
    const huiswerk = new Set<string>();
    const bronnen = new Map<string, { label: string; url: string }>();
    const toetsen: { key: string; label: string; week?: number | null; datum?: string | null }[] = [];

    detailRows.forEach((row, idx) => {
      if (isValidWeek(row.week)) {
        weekSet.add(row.week);
      }
      if (row.datum) {
        dateList.push(row.datum);
      }
      if (row.inleverdatum) {
        deadlines.add(row.inleverdatum);
      }
      if (row.opdracht) {
        opdrachten.add(row.opdracht);
      }
      if (row.huiswerk) {
        huiswerk.add(row.huiswerk);
      }
      if (row.bronnen) {
        row.bronnen.forEach((br) => {
          if (!br?.url) return;
          if (!bronnen.has(br.url)) {
            const label = br.title && br.title.trim() ? br.title.trim() : br.url;
            bronnen.set(br.url, { label, url: br.url });
          }
        });
      }
      if (row.toets && (row.toets.type || row.toets.weging || row.toets.herkansing)) {
        const parts: string[] = [];
        if (row.toets.type) {
          parts.push(row.toets.type);
        }
        if (row.toets.weging) {
          parts.push(`weging ${row.toets.weging}`);
        }
        if (row.toets.herkansing && row.toets.herkansing !== "onbekend") {
          parts.push(`herkansing ${row.toets.herkansing}`);
        }
        const label = parts.length ? parts.join(" • ") : "Toetsmoment";
        toetsen.push({
          key: `${row.week ?? ""}-${row.datum ?? ""}-${idx}`,
          label,
          week: row.week,
          datum: row.datum,
        });
      }
    });

    dateList.sort();
    const weeks = Array.from(weekSet).sort((a, b) => a - b);
    const fallbackLabel = formatWeekSet(weekSet);
    const normalizedWeekLabel = detailWeekInfo?.label || (fallbackLabel === "—" ? "" : fallbackLabel);

    return {
      rowCount: detailRows.length,
      weeks,
      firstWeek: weeks[0],
      lastWeek: weeks[weeks.length - 1],
      firstDate: dateList[0],
      lastDate: dateList[dateList.length - 1],
      deadlines: Array.from(deadlines).sort(),
      opdrachten: Array.from(opdrachten),
      huiswerk: Array.from(huiswerk),
      bronnen: Array.from(bronnen.values()),
      toetsen,
      weekLabel: normalizedWeekLabel,
    };
  }, [detailDoc, detailRows, detailWeekInfo]);

  const dateFormatter = React.useMemo(() => new Intl.DateTimeFormat("nl-NL"), []);
  const timeFormatter = React.useMemo(
    () =>
      new Intl.DateTimeFormat("nl-NL", {
        hour: "2-digit",
        minute: "2-digit",
      }),
    []
  );

<<<<<<< HEAD
=======
  const dateFormatter = React.useMemo(() => new Intl.DateTimeFormat("nl-NL"), []);
  const timeFormatter = React.useMemo(
    () =>
      new Intl.DateTimeFormat("nl-NL", {
        hour: "2-digit",
        minute: "2-digit",
      }),
    []
  );

>>>>>>> 6abb5d56
  const formatDateTime = React.useCallback(
    (value?: string | null): { date: string; time: string } => {
      if (!value) return { date: "—", time: "" };
      const parsed = parseIsoDate(value) ?? new Date(value);
      if (Number.isNaN(parsed.getTime())) {
        return { date: value, time: "" };
      }
      return {
        date: dateFormatter.format(parsed),
        time: timeFormatter.format(parsed),
      };
    },
    [dateFormatter, timeFormatter]
  );

  const formatDate = React.useCallback(
    (value?: string | null) => formatDateTime(value).date,
    [formatDateTime]
  );

  const previewRows = detailRows.slice(0, 8);
  const hasMoreRows = detailRows.length > previewRows.length;

  return (
    <div className="space-y-4">
      <div className="text-lg font-semibold theme-text">Uploads &amp; Documentbeheer</div>

      {/* Uploadblok */}
      <div className="rounded-2xl border theme-border theme-surface p-4">
        <div className="mb-1 font-medium theme-text">Bestanden uploaden</div>
        <div className="text-sm theme-muted mb-2">
          Kies een <strong>PDF</strong> of <strong>DOCX</strong>. Metadata wordt automatisch herkend.
        </div>
        <input type="file" accept=".pdf,.docx" multiple onChange={handleUpload} />
        {isUploading && <div className="mt-2 text-sm theme-muted">Bezig met uploaden…</div>}
        {error && <div className="mt-2 text-sm text-red-600">{error}</div>}
      </div>

      {/* Metadata-overzicht */}
      <div className="grid gap-3 sm:grid-cols-2 lg:grid-cols-4">
        <div className="rounded-2xl border theme-border theme-surface p-3">
          <div className="text-xs theme-muted mb-1">Beschikbare vakken</div>
          <div className="flex flex-wrap gap-1">
            {meta.vakken.map((v) => (
              <span key={v} className="text-xs rounded-full border theme-border theme-surface px-2 py-0.5">
                {v}
              </span>
            ))}
            {meta.vakken.length === 0 && <span className="text-xs theme-muted opacity-70">—</span>}
          </div>
        </div>
        <div className="rounded-2xl border theme-border theme-surface p-3">
          <div className="text-xs theme-muted mb-1">Niveaus</div>
          <div className="flex flex-wrap gap-1">
            {meta.niveaus.map((n) => (
              <span key={n} className="text-xs rounded-full border theme-border theme-surface px-2 py-0.5">
                {n}
              </span>
            ))}
            {meta.niveaus.length === 0 && <span className="text-xs theme-muted opacity-70">—</span>}
          </div>
        </div>
        <div className="rounded-2xl border theme-border theme-surface p-3">
          <div className="text-xs theme-muted mb-1">Leerjaren</div>
          <div className="flex flex-wrap gap-1">
            {meta.leerjaren.map((j) => (
              <span key={j} className="text-xs rounded-full border theme-border theme-surface px-2 py-0.5">
                {j}
              </span>
            ))}
            {meta.leerjaren.length === 0 && <span className="text-xs theme-muted opacity-70">—</span>}
          </div>
        </div>
        <div className="rounded-2xl border theme-border theme-surface p-3">
          <div className="text-xs theme-muted mb-1">Periodes &amp; Weken</div>
          <div className="flex flex-wrap items-center gap-1">
            {meta.periodes.map((p) => (
              <span key={p} className="text-xs rounded-full border theme-border theme-surface px-2 py-0.5">
                P{p}
              </span>
            ))}
            <span className="text-xs theme-muted ml-2">
              {meta.weekBereik === "—" ? "wk —" : `wk ${meta.weekBereik}`}
            </span>
          </div>
        </div>
      </div>

      {/* Filters */}
      <div className="flex flex-wrap gap-2 items-center text-sm">
        <input
          placeholder="Zoek vak…"
          value={filters.vak}
          onChange={(e) => setFilters((f) => ({ ...f, vak: e.target.value }))}
          className="rounded-md border theme-border theme-surface px-2 py-1"
        />
        <select
          className="rounded-md border theme-border theme-surface px-2 py-1"
          value={filters.niveau}
          onChange={(e) => setFilters((f) => ({ ...f, niveau: e.target.value }))}
        >
          <option value="">Alle niveaus</option>
          {meta.niveaus.map((n) => (
            <option key={n} value={n}>
              {n}
            </option>
          ))}
        </select>
        <select
          className="rounded-md border theme-border theme-surface px-2 py-1"
          value={filters.leerjaar}
          onChange={(e) => setFilters((f) => ({ ...f, leerjaar: e.target.value }))}
        >
          <option value="">Alle leerjaren</option>
          {meta.leerjaren.map((j) => (
            <option key={j} value={j}>
              {j}
            </option>
          ))}
        </select>
        <select
          className="rounded-md border theme-border theme-surface px-2 py-1"
          value={filters.periode}
          onChange={(e) => setFilters((f) => ({ ...f, periode: e.target.value }))}
        >
          <option value="">Alle periodes</option>
          {meta.periodes.map((p) => (
            <option key={p} value={String(p)}>
              P{p}
            </option>
          ))}
        </select>
        {(filters.vak || filters.niveau || filters.leerjaar || filters.periode) && (
          <button
            onClick={reset}
            className="ml-2 inline-flex items-center gap-1 rounded-md border theme-border theme-surface px-2 py-1"
            title="Reset filters"
          >
            <XCircle size={14} /> Reset
          </button>
        )}
      </div>

      {/* Tabel */}
      <div className="rounded-2xl border theme-border theme-surface overflow-x-auto">
        {filtered.length === 0 ? (
          <div className="p-6 text-sm theme-muted">Geen documenten gevonden.</div>
        ) : (
          <>
            <table className="table-auto min-w-max text-sm">
              <thead className="text-xs font-medium theme-muted border-b theme-border">
                <tr>
                  <th className="px-4 py-3 text-center font-medium">Gebruik</th>
                  <th className="px-4 py-3 text-left font-medium">Acties</th>
                  <th className="px-4 py-3 text-left font-medium">Bestand</th>
                  <th className="px-4 py-3 text-left font-medium">Datum / Tijd</th>
                  <th className="px-4 py-3 text-left font-medium">Vak</th>
                  <th className="px-4 py-3 text-left font-medium">Niveau</th>
                  <th className="px-4 py-3 text-left font-medium">Jaar</th>
                  <th className="px-4 py-3 text-left font-medium">Per.</th>
<<<<<<< HEAD
                  <th className="px-4 py-3 text-left font-medium">Weken</th>
=======
                  <th className="px-4 py-3 text-left font-medium">Wk-B</th>
                  <th className="px-4 py-3 text-left font-medium">Wk-E</th>
>>>>>>> 6abb5d56
                </tr>
              </thead>
              <tbody>
                {visibleDocs.map((d, i) => {
                  const { date, time } = formatDateTime(d.uploadedAt ?? null);
<<<<<<< HEAD
                  const info = computeDocWeekInfo(d, docRows[d.fileId]);
                  const beginLabel = isValidWeek(d.beginWeek) ? `${d.beginWeek}` : "—";
                  const endLabel = isValidWeek(d.eindWeek) ? `${d.eindWeek}` : "—";
                  const fallbackWeekLabel =
                    beginLabel === "—" && endLabel === "—" ? "—" : `wk ${beginLabel}–${endLabel}`;
=======
>>>>>>> 6abb5d56
                  return (
                    <tr key={d.fileId} className={i > 0 ? "border-t theme-border" : ""}>
                      <td className="px-4 py-3 text-center align-middle">
                        <input
                          type="checkbox"
                          className="h-4 w-4"
                          checked={d.enabled}
                          onChange={() => toggleGebruik(d)}
                          aria-label={
                            d.enabled
                              ? `Gebruik uitschakelen voor ${d.bestand}`
                              : `Gebruik inschakelen voor ${d.bestand}`
                          }
                          title={
                            d.enabled
                              ? `Gebruik uitschakelen voor ${d.bestand}`
                              : `Gebruik inschakelen voor ${d.bestand}`
                          }
                        />
                      </td>
                      <td className="px-4 py-3 align-top">
                        <div className="flex flex-wrap gap-2 justify-center sm:justify-start">
                          <button
                            title={`Bron: ${d.bestand}`}
                            className="rounded-lg border theme-border theme-surface p-1"
                            onClick={() => openPreview({ fileId: d.fileId, filename: d.bestand })}
                          >
                            <FileText size={16} />
                          </button>
                          <button
                            onClick={() => setDetailDoc(d)}
                            title="Meta-details"
                            className="rounded-lg border theme-border theme-surface p-1"
                          >
                            <Info size={16} />
                          </button>
                          <button
                            onClick={() => handleDelete(d)}
                            title="Verwijder"
                            className="rounded-lg border theme-border theme-surface p-1 text-red-600"
                          >
                            <Trash2 size={16} />
                          </button>
                        </div>
                      </td>
                      <td className="px-4 py-3 align-top break-words" title={d.bestand}>
                        {d.bestand}
                      </td>
                      <td className="px-4 py-3 align-top">
                        <div className="leading-tight">
                          <div>{date}</div>
                          {time && <div className="text-xs theme-muted">{time}</div>}
                        </div>
                      </td>
                      <td className="px-4 py-3 align-top">{d.vak}</td>
                      <td className="px-4 py-3 align-top">{d.niveau}</td>
                      <td className="px-4 py-3 align-top">{d.leerjaar}</td>
                      <td className="px-4 py-3 align-top">P{d.periode}</td>
<<<<<<< HEAD
                      <td className="px-4 py-3 align-top">
                        {info.label ? `wk ${info.label}` : fallbackWeekLabel}
                      </td>
=======
                      <td className="px-4 py-3 align-top">{d.beginWeek}</td>
                      <td className="px-4 py-3 align-top">{d.eindWeek}</td>
>>>>>>> 6abb5d56
                    </tr>
                  );
                })}
              </tbody>
            </table>
            <div className="flex flex-wrap items-center justify-between gap-3 border-t theme-border px-4 py-3 text-xs theme-muted">
              <div>
                Toont {startIdx + 1}–{endIdx} van {filtered.length} bestanden
              </div>
              <div className="flex items-center gap-2">
                <button
                  type="button"
                  onClick={() => setPage(Math.max(1, clampedPage - 1))}
                  disabled={clampedPage === 1}
                  className="rounded-md border theme-border theme-surface px-2 py-1 disabled:cursor-not-allowed disabled:opacity-50"
                >
                  Vorige
                </button>
                <span>
                  Pagina {clampedPage} van {totalPages}
                </span>
                <button
                  type="button"
                  onClick={() => setPage(Math.min(totalPages, clampedPage + 1))}
                  disabled={clampedPage === totalPages}
                  className="rounded-md border theme-border theme-surface px-2 py-1 disabled:cursor-not-allowed disabled:opacity-50"
                >
                  Volgende
                </button>
              </div>
            </div>
          </>
        )}
      </div>

      {/* Detail modal */}
      {detailDoc && (
        <div className="fixed inset-0 z-50 flex items-center justify-center bg-black/40 px-4 py-6">
          <div className="w-full max-w-4xl overflow-hidden rounded-2xl border theme-border theme-surface shadow-lg">
            <div className="flex items-center justify-between border-b theme-border px-6 py-4">
              <h2 className="text-lg font-semibold truncate" title={detailDoc.bestand}>
                Metadata — {detailDoc.bestand}
              </h2>
              <button onClick={() => setDetailDoc(null)} className="rounded-md border theme-border theme-surface px-2 py-1 text-sm" aria-label="Sluiten">
                ✕
              </button>
            </div>
            <div className="max-h-[80vh] overflow-y-auto px-6 py-5 text-sm">
              <div className="grid gap-3 sm:grid-cols-2 lg:grid-cols-3">
                <div>
                  <div className="text-xs theme-muted uppercase tracking-wide">Vak</div>
                  <div className="font-medium theme-text">{detailDoc.vak}</div>
                </div>
                <div>
                  <div className="text-xs theme-muted uppercase tracking-wide">Niveau</div>
                  <div>{detailDoc.niveau}</div>
                </div>
                <div>
                  <div className="text-xs theme-muted uppercase tracking-wide">Jaar</div>
                  <div>{detailDoc.leerjaar}</div>
                </div>
                <div>
                  <div className="text-xs theme-muted uppercase tracking-wide">Per.</div>
                  <div>P{detailDoc.periode}</div>
                </div>
                <div>
                  <div className="text-xs theme-muted uppercase tracking-wide">Weekbereik</div>
                  <div>{detailWeekInfo?.label ? `wk ${detailWeekInfo.label}` : detailWeekFallback}</div>
                </div>
                <div>
                  <div className="text-xs theme-muted uppercase tracking-wide">Schooljaar</div>
                  <div>{detailDoc.schooljaar || "—"}</div>
                </div>
              </div>

              {aggregate ? (
                <div className="mt-5 space-y-4">
                  <div>
                    <div className="font-medium theme-text">Geëxtraheerde gegevens</div>
                    <div className="mt-2 grid gap-3 text-xs sm:grid-cols-2 lg:grid-cols-3">
                      <div className="rounded-lg border theme-border theme-soft p-3">
                        <div className="theme-muted mb-1 uppercase tracking-wide">Aantal regels</div>
                        <div className="text-base font-semibold">{aggregate.rowCount}</div>
                      </div>
                      <div className="rounded-lg border theme-border theme-soft p-3">
                        <div className="theme-muted mb-1 uppercase tracking-wide">Unieke weken</div>
                        <div>{aggregate.weekLabel ? `wk ${aggregate.weekLabel}` : "—"}</div>
                      </div>
                      <div className="rounded-lg border theme-border theme-soft p-3">
                        <div className="theme-muted mb-1 uppercase tracking-wide">Datumbereik</div>
                        <div>
                          {aggregate.firstDate ? formatDate(aggregate.firstDate) : "—"} –
                          {" "}
                          {aggregate.lastDate ? formatDate(aggregate.lastDate) : "—"}
                        </div>
                      </div>
                    </div>
                  </div>

                  {aggregate.deadlines.length > 0 && (
                    <div>
                      <div className="font-medium theme-text">Deadlines &amp; inleverdata</div>
                      <ul className="mt-2 list-disc space-y-1 pl-5 text-xs">
                        {aggregate.deadlines.map((deadline) => (
                          <li key={deadline}>{formatDate(deadline)}</li>
                        ))}
                      </ul>
                    </div>
                  )}

                  {aggregate.toetsen.length > 0 && (
                    <div>
                      <div className="font-medium theme-text">Toetsmomenten</div>
                      <ul className="mt-2 space-y-1 text-xs">
                        {aggregate.toetsen.map((item) => (
                          <li key={item.key} className="rounded-lg border theme-border theme-soft px-3 py-2">
                            <div className="font-semibold">
                              {item.week ? `Week ${item.week}` : "Week onbekend"}
                              {item.datum ? ` · ${formatDate(item.datum)}` : ""}
                            </div>
                            <div>{item.label}</div>
                          </li>
                        ))}
                      </ul>
                    </div>
                  )}

                  {aggregate.opdrachten.length > 0 && (
                    <div>
                      <div className="font-medium theme-text">Opdrachten</div>
                      <ul className="mt-2 list-disc space-y-1 pl-5 text-xs">
                        {aggregate.opdrachten.slice(0, 6).map((item) => (
                          <li key={item} className="whitespace-pre-wrap">{item}</li>
                        ))}
                        {aggregate.opdrachten.length > 6 && (
                          <li className="theme-muted">… en {aggregate.opdrachten.length - 6} meer</li>
                        )}
                      </ul>
                    </div>
                  )}

                  {aggregate.huiswerk.length > 0 && (
                    <div>
                      <div className="font-medium theme-text">Huiswerk</div>
                      <ul className="mt-2 list-disc space-y-1 pl-5 text-xs">
                        {aggregate.huiswerk.slice(0, 6).map((item) => (
                          <li key={item} className="whitespace-pre-wrap">{item}</li>
                        ))}
                        {aggregate.huiswerk.length > 6 && (
                          <li className="theme-muted">… en {aggregate.huiswerk.length - 6} meer</li>
                        )}
                      </ul>
                    </div>
                  )}

                  {aggregate.bronnen.length > 0 && (
                    <div>
                      <div className="font-medium theme-text">Bronnen &amp; links</div>
                      <ul className="mt-2 space-y-1 text-xs">
                        {aggregate.bronnen.map((br) => (
                          <li key={br.url}>
                            <a
                              href={br.url}
                              target="_blank"
                              rel="noopener noreferrer"
                              className="text-blue-600 hover:underline"
                            >
                              {br.label}
                            </a>
                          </li>
                        ))}
                      </ul>
                    </div>
                  )}

                  <div>
                    <div className="font-medium theme-text">Voorbeeld van geëxtraheerde rijen</div>
                    <div className="mt-2 overflow-x-auto">
                      <table className="min-w-full text-xs">
                        <thead>
                          <tr className="text-left theme-muted">
                            <th className="px-3 py-2">Week</th>
                            <th className="px-3 py-2">Datum</th>
                            <th className="px-3 py-2">Onderwerp</th>
                            <th className="px-3 py-2">Huiswerk</th>
                            <th className="px-3 py-2">Opdracht</th>
                            <th className="px-3 py-2">Inleverdatum</th>
                            <th className="px-3 py-2">Toets</th>
                          </tr>
                        </thead>
                        <tbody>
                          {previewRows.map((row, idx) => (
                            <tr key={`${row.week ?? ""}-${row.datum ?? ""}-${idx}`} className="border-t theme-border align-top">
                              <td className="px-3 py-2 font-semibold">{row.week ?? "—"}</td>
                              <td className="px-3 py-2">{row.datum ? formatDate(row.datum) : "—"}</td>
                              <td className="px-3 py-2 whitespace-pre-wrap">{row.onderwerp || "—"}</td>
                              <td className="px-3 py-2 whitespace-pre-wrap">{row.huiswerk || "—"}</td>
                              <td className="px-3 py-2 whitespace-pre-wrap">{row.opdracht || "—"}</td>
                              <td className="px-3 py-2">{row.inleverdatum ? formatDate(row.inleverdatum) : "—"}</td>
                              <td className="px-3 py-2 whitespace-pre-wrap">
                                {row.toets && (row.toets.type || row.toets.weging || row.toets.herkansing)
                                  ? [row.toets.type, row.toets.weging ? `weging ${row.toets.weging}` : null, row.toets.herkansing && row.toets.herkansing !== "onbekend"
                                      ? `herkansing ${row.toets.herkansing}`
                                      : null]
                                      .filter(Boolean)
                                      .join(" • ")
                                  : "—"}
                              </td>
                            </tr>
                          ))}
                          {previewRows.length === 0 && (
                            <tr>
                              <td colSpan={7} className="px-3 py-4 text-center theme-muted">
                                Geen regels beschikbaar.
                              </td>
                            </tr>
                          )}
                        </tbody>
                      </table>
                    </div>
                    {hasMoreRows && (
                      <div className="mt-2 text-xs theme-muted">
                        Er zijn in totaal {detailRows.length} rijen beschikbaar. Bekijk het bestand voor de volledige inhoud.
                      </div>
                    )}
                  </div>
                </div>
              ) : (
                <div className="mt-5 text-sm theme-muted">Geen gedetailleerde gegevens gevonden voor dit document.</div>
              )}
            </div>
          </div>
        </div>
      )}
    </div>
  );
}<|MERGE_RESOLUTION|>--- conflicted
+++ resolved
@@ -197,23 +197,13 @@
 
   const totalPages = filtered.length ? Math.ceil(filtered.length / pageSize) : 1;
   const clampedPage = Math.min(page, totalPages);
-<<<<<<< HEAD
 
   React.useEffect(() => {
     if (clampedPage !== page) {
       setPage(clampedPage);
     }
   }, [clampedPage, page]);
-
-=======
-
-  React.useEffect(() => {
-    if (clampedPage !== page) {
-      setPage(clampedPage);
-    }
-  }, [clampedPage, page]);
-
->>>>>>> 6abb5d56
+  
   const startIdx = (clampedPage - 1) * pageSize;
   const endIdx = Math.min(startIdx + pageSize, filtered.length);
   const visibleDocs = filtered.slice(startIdx, endIdx);
@@ -377,19 +367,6 @@
     []
   );
 
-<<<<<<< HEAD
-=======
-  const dateFormatter = React.useMemo(() => new Intl.DateTimeFormat("nl-NL"), []);
-  const timeFormatter = React.useMemo(
-    () =>
-      new Intl.DateTimeFormat("nl-NL", {
-        hour: "2-digit",
-        minute: "2-digit",
-      }),
-    []
-  );
-
->>>>>>> 6abb5d56
   const formatDateTime = React.useCallback(
     (value?: string | null): { date: string; time: string } => {
       if (!value) return { date: "—", time: "" };
@@ -550,25 +527,17 @@
                   <th className="px-4 py-3 text-left font-medium">Niveau</th>
                   <th className="px-4 py-3 text-left font-medium">Jaar</th>
                   <th className="px-4 py-3 text-left font-medium">Per.</th>
-<<<<<<< HEAD
                   <th className="px-4 py-3 text-left font-medium">Weken</th>
-=======
-                  <th className="px-4 py-3 text-left font-medium">Wk-B</th>
-                  <th className="px-4 py-3 text-left font-medium">Wk-E</th>
->>>>>>> 6abb5d56
                 </tr>
               </thead>
               <tbody>
                 {visibleDocs.map((d, i) => {
                   const { date, time } = formatDateTime(d.uploadedAt ?? null);
-<<<<<<< HEAD
                   const info = computeDocWeekInfo(d, docRows[d.fileId]);
                   const beginLabel = isValidWeek(d.beginWeek) ? `${d.beginWeek}` : "—";
                   const endLabel = isValidWeek(d.eindWeek) ? `${d.eindWeek}` : "—";
                   const fallbackWeekLabel =
                     beginLabel === "—" && endLabel === "—" ? "—" : `wk ${beginLabel}–${endLabel}`;
-=======
->>>>>>> 6abb5d56
                   return (
                     <tr key={d.fileId} className={i > 0 ? "border-t theme-border" : ""}>
                       <td className="px-4 py-3 text-center align-middle">
@@ -627,14 +596,9 @@
                       <td className="px-4 py-3 align-top">{d.niveau}</td>
                       <td className="px-4 py-3 align-top">{d.leerjaar}</td>
                       <td className="px-4 py-3 align-top">P{d.periode}</td>
-<<<<<<< HEAD
                       <td className="px-4 py-3 align-top">
                         {info.label ? `wk ${info.label}` : fallbackWeekLabel}
                       </td>
-=======
-                      <td className="px-4 py-3 align-top">{d.beginWeek}</td>
-                      <td className="px-4 py-3 align-top">{d.eindWeek}</td>
->>>>>>> 6abb5d56
                     </tr>
                   );
                 })}
