import React from "react";
import { CalendarClock, FileText } from "lucide-react";
import { useAppStore, type DocRecord, type WeekInfo } from "../app/store";
import {
  formatHumanDate,
  calcCurrentWeekIdx,
  formatWeekWindowLabel,
  formatWeekDateRange,
} from "../lib/weekUtils";
import { useDocumentPreview } from "../components/DocumentPreviewProvider";
import { deriveIsoYearForWeek, makeWeekId } from "../lib/calendar";

type Item = {
  id: string;
  week: number;
  isoYear: number;
  weekRange?: string;
  type: "Toets" | "Deadline" | "Vakantie";
  vak: string;
  title: string;
  date?: string;
  src?: string;
  fileId?: string;
};

export default function Deadlines() {
  const mijnVakken = useAppStore((s) => s.mijnVakken) ?? [];
  const docs = useAppStore((s) => s.docs) ?? [];
  const weekData = useAppStore((s) => s.weekData);
  const eventsPeriode = useAppStore((s) => s.eventsPeriode);
  const setEventsPeriode = useAppStore((s) => s.setEventsPeriode);
  const { openPreview } = useDocumentPreview();

  const [vak, setVak] = React.useState<string>("ALLE");
  const [fromIdx, setFromIdx] = React.useState(0);
  const [dur, setDur] = React.useState(3);

  const activeDocs = React.useMemo(() => docs.filter((d) => d.enabled), [docs]);
  const periodeOptions = React.useMemo(
    () =>
      Array.from(new Set(activeDocs.map((d) => String(d.periode)))).sort(
        (a, b) => Number(a) - Number(b)
      ),
    [activeDocs]
  );

  React.useEffect(() => {
    if (!activeDocs.length && eventsPeriode !== "ALLE") {
      setEventsPeriode("ALLE");
      return;
    }
    if (activeDocs.length && eventsPeriode !== "ALLE" && !periodeOptions.includes(eventsPeriode)) {
      setEventsPeriode("ALLE");
    }
  }, [activeDocs.length, eventsPeriode, periodeOptions, setEventsPeriode]);

  const filteredDocs = React.useMemo(
    () =>
      activeDocs.filter(
        (doc) => eventsPeriode === "ALLE" || String(doc.periode) === eventsPeriode
      ),
    [activeDocs, eventsPeriode]
  );

  const docsByVak = React.useMemo(() => {
    const map = new Map<string, DocRecord[]>();
    for (const doc of filteredDocs) {
      const list = map.get(doc.vak);
      if (list) {
        list.push(doc);
      } else {
        map.set(doc.vak, [doc]);
      }
    }
    return map;
  }, [filteredDocs]);
  const hasActiveDocs = activeDocs.length > 0;
  const hasFilteredDocs = filteredDocs.length > 0;
  const allWeeks = weekData.weeks ?? [];
  const byWeek = weekData.byWeek ?? {};
  const hasWeekData = allWeeks.length > 0;
<<<<<<< HEAD
=======
  const disableWeekControls = !hasWeekData;
  const vacationsByWeek = weekData.vacationsByWeek ?? {};
  const hasVacationData = Object.keys(vacationsByWeek).length > 0;
  const hasUploads = hasActiveDocs && hasWeekData;
  const hasAnyData = hasUploads || hasVacationData;
>>>>>>> 180da8c6

  const allowedWeekIds = React.useMemo(() => {
    const ids = new Set<string>();
    for (const doc of filteredDocs) {
      const start = Math.min(doc.beginWeek, doc.eindWeek);
      const end = Math.max(doc.beginWeek, doc.eindWeek);
      for (let wk = start; wk <= end; wk++) {
        if (wk < 1 || wk > 53) continue;
        const isoYear = deriveIsoYearForWeek(wk, { schooljaar: doc.schooljaar });
        ids.add(makeWeekId(isoYear, wk));
      }
    }
    return ids;
  }, [filteredDocs]);

  const filteredWeeks = React.useMemo(() => {
    if (!allowedWeekIds.size) {
      return [];
    }
    return allWeeks.filter((w) => allowedWeekIds.has(w.id));
  }, [allWeeks, allowedWeekIds]);

  const hasFilteredWeekData = filteredWeeks.length > 0;
  const disableWeekControls = !hasFilteredDocs || !hasFilteredWeekData;
  const hasUploads = hasFilteredDocs && hasFilteredWeekData;

  const maxStartIdx = Math.max(0, filteredWeeks.length - 1);
  const clampedFrom = Math.min(fromIdx, maxStartIdx);
  const weeks = filteredWeeks.slice(clampedFrom, clampedFrom + dur);
  const windowLabel = formatWeekWindowLabel(weeks);

  const prev = () => {
    if (disableWeekControls) return;
    setFromIdx((i) => Math.max(0, i - 1));
  };
  const next = () => {
    if (disableWeekControls) return;
    setFromIdx((i) => Math.min(maxStartIdx, i + 1));
  };
  const goThisWeek = React.useCallback(() => {
    if (disableWeekControls) return;
    const idx = calcCurrentWeekIdx(filteredWeeks);
    setFromIdx(idx);
  }, [disableWeekControls, filteredWeeks]);

  // >>> Eerste load: centreer venster rond huidige week
  React.useEffect(() => {
    if (disableWeekControls) {
      setFromIdx(0);
    } else {
      goThisWeek();
    }
  }, [disableWeekControls, goThisWeek]);

  const findDocForWeek = React.useCallback(
    (vakNaam: string, info: WeekInfo) => {
      if (!info) return undefined;
      const docsForVak = docsByVak.get(vakNaam);
      if (!docsForVak?.length) return undefined;
      const matched = docsForVak.find((doc) => {
        const minWeek = Math.min(doc.beginWeek, doc.eindWeek);
        const maxWeek = Math.max(doc.beginWeek, doc.eindWeek);
        if (info.nr < minWeek || info.nr > maxWeek) return false;
        const isoYear = deriveIsoYearForWeek(info.nr, { schooljaar: doc.schooljaar });
        return isoYear === info.isoYear;
      });
      return matched ?? docsForVak[0];
    },
    [docsByVak]
  );

  const items: Item[] = !hasAnyData
    ? []
    : weeks.flatMap((w) => {
<<<<<<< HEAD
        const perVak = byWeek[w.id] || {};
        return Object.entries(perVak).flatMap(([vakNaam, d]: any) => {
          if (mijnVakken.length && !mijnVakken.includes(vakNaam)) return [];
          if (vak !== "ALLE" && vakNaam !== vak) return [];
          if (!docsByVak.has(vakNaam)) return [];
          if (!d?.deadlines || d.deadlines === "—") return [];
          const deadlineLabel = String(d.deadlines);
          const lowered = deadlineLabel.toLowerCase();
          const type: Item["type"] = lowered.includes("vakantie")
            ? "Vakantie"
            : lowered.includes("toets")
              ? "Toets"
              : "Deadline";
          const doc = findDocForWeek(vakNaam, w);
          const weekRange = formatWeekDateRange(w) ?? undefined;
          return [
            {
              id: `${vakNaam}-${w.id}`,
              week: w.nr,
              isoYear: w.isoYear,
              weekRange,
              type,
              vak: vakNaam,
              title: d.deadlines,
              date: d.date,
              src: doc?.bestand,
              fileId: doc?.fileId,
            } as Item,
          ];
        });
=======
        const perVak = weekData.byWeek?.[w.id] || {};
        const weekRange = formatWeekDateRange(w) ?? undefined;
        const docItems = hasUploads
          ? Object.entries(perVak).flatMap(([vakNaam, d]: any) => {
              if (mijnVakken.length && !mijnVakken.includes(vakNaam)) return [];
              if (vak !== "ALLE" && vakNaam !== vak) return [];
              if (!d?.deadlines || d.deadlines === "—") return [];
              const deadlineLabel = String(d.deadlines);
              const lowered = deadlineLabel.toLowerCase();
              const type: Item["type"] = lowered.includes("vakantie")
                ? "Vakantie"
                : lowered.includes("toets")
                  ? "Toets"
                  : "Deadline";
              const doc = findDocForWeek(vakNaam, w);
              return [
                {
                  id: `${vakNaam}-${w.id}`,
                  week: w.nr,
                  isoYear: w.isoYear,
                  weekRange,
                  type,
                  vak: vakNaam,
                  title: d.deadlines,
                  date: d.date,
                  src: doc?.bestand,
                  fileId: doc?.fileId,
                } as Item,
              ];
            })
          : [];
        const vacationItems: Item[] = (vacationsByWeek[w.id] ?? []).map((vac) => ({
          id: `vac-${vac.id}-${w.id}`,
          week: w.nr,
          isoYear: w.isoYear,
          weekRange,
          type: "Vakantie",
          vak: "Schoolvakantie",
          title: `${vac.name} (${vac.region})`,
          date: vac.startDate,
          src: vac.label || vac.schoolYear,
        }));
        return [...docItems, ...vacationItems];
>>>>>>> 180da8c6
      });

  return (
    <div>
      <div className="text-lg font-semibold mb-3 theme-text">Belangrijke events</div>

      <div className="mb-2 text-sm theme-muted">{windowLabel}</div>

      <div className="mb-3 flex flex-wrap items-center gap-2">
        <button
          onClick={goThisWeek}
          className="rounded-md border theme-border theme-surface px-2 py-1 text-sm disabled:opacity-40 disabled:cursor-not-allowed"
          title="Spring naar huidige week"
          aria-label="Deze week"
          disabled={disableWeekControls}
        >
          <CalendarClock size={16} />
        </button>
        <button
          onClick={prev}
          className="rounded-md border theme-border theme-surface px-2 py-1 text-sm disabled:opacity-40 disabled:cursor-not-allowed"
          title="Vorige"
          disabled={disableWeekControls}
        >
          ◀
        </button>
        <span className="text-sm theme-text">
          Week {weeks[0]?.nr ?? "—"}
          {weeks.length > 1 ? `–${weeks[weeks.length - 1].nr}` : ""}
        </span>
        <button
          onClick={next}
          className="rounded-md border theme-border theme-surface px-2 py-1 text-sm disabled:opacity-40 disabled:cursor-not-allowed"
          title="Volgende"
          disabled={disableWeekControls}
        >
          ▶
        </button>

        <select
          className="rounded-md border theme-border theme-surface px-2 py-1 text-sm"
          value={dur}
          onChange={(e) => setDur(Number(e.target.value))}
          aria-label="Aantal weken tonen"
          title="Aantal weken tonen"
          disabled={disableWeekControls}
        >
          {Array.from({ length: 6 }, (_, i) => i + 1).map((n) => (
            <option key={n} value={n}>{n} {n > 1 ? "weken" : "week"}</option>
          ))}
        </select>

        <select
          className="rounded-md border theme-border theme-surface px-2 py-1 text-sm"
          value={eventsPeriode}
          onChange={(e) => setEventsPeriode(e.target.value)}
          aria-label="Filter periode"
          title="Filter op periode"
          disabled={!hasActiveDocs}
        >
          <option value="ALLE">Alle periodes</option>
          {periodeOptions.map((p) => (
            <option key={p} value={p}>
              Periode {p}
            </option>
          ))}
        </select>

        <select
          className="rounded-md border theme-border theme-surface px-2 py-1 text-sm"
          value={vak}
          onChange={(e) => setVak(e.target.value)}
          aria-label="Filter vak"
          title="Filter op vak"
          disabled={!hasFilteredDocs}
        >
          <option value="ALLE">Alle vakken</option>
          {mijnVakken.map((v) => (
            <option key={v} value={v}>
              {v}
            </option>
          ))}
        </select>
      </div>

      <div
        data-tour-id="events-overview"
        aria-label="Overzicht van belangrijke events"
        className="overflow-auto rounded-2xl border theme-border theme-surface"
      >
        {!hasAnyData ? (
          <div className="p-6 text-sm theme-muted">
            {!hasActiveDocs ? (
              <>
                Nog geen uploads. Voeg eerst één of meer studiewijzers toe via <strong>Uploads</strong>.
              </>
            ) : !hasWeekData ? (
              "Nog geen weekgegevens beschikbaar. Controleer of de documenten studiewijzerdata bevatten."
            ) : !hasFilteredDocs ? (
              "Geen vakken voor deze filters. Pas de selectie aan of controleer de metadata van de documenten."
            ) : (
              "Geen weekgegevens voor deze filters. Controleer of de documenten studiewijzerdata bevatten."
            )}
          </div>
        ) : items.length === 0 ? (
          <div className="p-6 text-sm theme-muted">Geen deadlines in deze periode.</div>
        ) : (
          <table className="min-w-full text-sm">
            <thead className="theme-soft">
              <tr>
                <th className="px-4 py-2 text-left">Week</th>
                <th className="px-4 py-2 text-left">Type</th>
                <th className="px-4 py-2 text-left">Vak</th>
                <th className="px-4 py-2 text-left">Omschrijving</th>
                <th className="px-4 py-2 text-left">Datum</th>
                <th className="px-4 py-2 text-left">Bron</th>
              </tr>
            </thead>
            <tbody>
              {items.map((it, idx) => {
                const dateLabel = it.date ? formatHumanDate(it.date) : "—";
                return (
                  <tr key={it.id} className={idx > 0 ? "border-t theme-border" : ""}>
                    <td className="px-4 py-2 align-top">
                      wk {it.week}
                      <span className="text-xs theme-muted"> ({it.isoYear})</span>
                      {it.weekRange && (
                        <div className="text-xs theme-muted">{it.weekRange}</div>
                      )}
                    </td>
                    <td className="px-4 py-2 align-top">
                      <span className="rounded-full border theme-border theme-surface px-2 py-0.5">{it.type}</span>
                    </td>
                    <td className="px-4 py-2 align-top whitespace-nowrap">{it.vak}</td>
                    <td className="px-4 py-2 align-top">{it.title}</td>
                    <td className="px-4 py-2 align-top whitespace-nowrap" title={it.date || ""}>{dateLabel}</td>
                    <td className="px-4 py-2 align-top">
                      <button
                        className="rounded-lg border theme-border theme-surface p-1 disabled:opacity-40"
                        title={it.src ? `Bron: ${it.src}` : "Geen bron beschikbaar"}
                        aria-label={it.src ? `Bron: ${it.src}` : `Bron niet beschikbaar voor ${it.vak}`}
                        disabled={!it.fileId}
                        onClick={() =>
                          it.fileId &&
                          openPreview({ fileId: it.fileId, filename: it.src || `${it.vak}.pdf` })
                        }
                      >
                        <FileText size={16} />
                      </button>
                    </td>
                  </tr>
                );
              })}
            </tbody>
          </table>
        )}
      </div>
    </div>
  );
}<|MERGE_RESOLUTION|>--- conflicted
+++ resolved
@@ -79,14 +79,11 @@
   const allWeeks = weekData.weeks ?? [];
   const byWeek = weekData.byWeek ?? {};
   const hasWeekData = allWeeks.length > 0;
-<<<<<<< HEAD
-=======
   const disableWeekControls = !hasWeekData;
   const vacationsByWeek = weekData.vacationsByWeek ?? {};
   const hasVacationData = Object.keys(vacationsByWeek).length > 0;
   const hasUploads = hasActiveDocs && hasWeekData;
   const hasAnyData = hasUploads || hasVacationData;
->>>>>>> 180da8c6
 
   const allowedWeekIds = React.useMemo(() => {
     const ids = new Set<string>();
@@ -161,38 +158,6 @@
   const items: Item[] = !hasAnyData
     ? []
     : weeks.flatMap((w) => {
-<<<<<<< HEAD
-        const perVak = byWeek[w.id] || {};
-        return Object.entries(perVak).flatMap(([vakNaam, d]: any) => {
-          if (mijnVakken.length && !mijnVakken.includes(vakNaam)) return [];
-          if (vak !== "ALLE" && vakNaam !== vak) return [];
-          if (!docsByVak.has(vakNaam)) return [];
-          if (!d?.deadlines || d.deadlines === "—") return [];
-          const deadlineLabel = String(d.deadlines);
-          const lowered = deadlineLabel.toLowerCase();
-          const type: Item["type"] = lowered.includes("vakantie")
-            ? "Vakantie"
-            : lowered.includes("toets")
-              ? "Toets"
-              : "Deadline";
-          const doc = findDocForWeek(vakNaam, w);
-          const weekRange = formatWeekDateRange(w) ?? undefined;
-          return [
-            {
-              id: `${vakNaam}-${w.id}`,
-              week: w.nr,
-              isoYear: w.isoYear,
-              weekRange,
-              type,
-              vak: vakNaam,
-              title: d.deadlines,
-              date: d.date,
-              src: doc?.bestand,
-              fileId: doc?.fileId,
-            } as Item,
-          ];
-        });
-=======
         const perVak = weekData.byWeek?.[w.id] || {};
         const weekRange = formatWeekDateRange(w) ?? undefined;
         const docItems = hasUploads
@@ -236,7 +201,6 @@
           src: vac.label || vac.schoolYear,
         }));
         return [...docItems, ...vacationItems];
->>>>>>> 180da8c6
       });
 
   return (
